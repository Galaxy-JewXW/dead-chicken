--- conflicted
+++ resolved
@@ -21,13 +21,8 @@
     serializedVersion: 2
     x: 0
     y: 30
-<<<<<<< HEAD
     width: 1692
     height: 911.3334
-=======
-    width: 2016
-    height: 1150
->>>>>>> cecb60cb
   m_MinSize: {x: 400, y: 100}
   m_MaxSize: {x: 32384, y: 16192}
   vertical: 0
@@ -53,17 +48,10 @@
     m_Tooltip: 
   m_Pos:
     serializedVersion: 2
-<<<<<<< HEAD
     x: 7.3333335
     y: 130
     width: 1391
     height: 840.3334
-=======
-    x: 0
-    y: 445.6
-    width: 1215
-    height: 781
->>>>>>> cecb60cb
   m_SerializedDataModeController:
     m_DataMode: 0
     m_PreferredDataMode: 0
@@ -80,11 +68,7 @@
   m_ShowGizmos: 0
   m_TargetDisplay: 0
   m_ClearColor: {r: 0, g: 0, b: 0, a: 0}
-<<<<<<< HEAD
   m_TargetSize: {x: 2086.5, y: 1229}
-=======
-  m_TargetSize: {x: 1518.75, y: 950}
->>>>>>> cecb60cb
   m_TextureFilterMode: 0
   m_TextureHideFlags: 61
   m_RenderIMGUI: 1
@@ -99,17 +83,10 @@
     m_VRangeLocked: 0
     hZoomLockedByDefault: 0
     vZoomLockedByDefault: 0
-<<<<<<< HEAD
     m_HBaseRangeMin: -695.5
     m_HBaseRangeMax: 695.5
     m_VBaseRangeMin: -409.6667
     m_VBaseRangeMax: 409.6667
-=======
-    m_HBaseRangeMin: -607.5
-    m_HBaseRangeMax: 607.5
-    m_VBaseRangeMin: -380
-    m_VBaseRangeMax: 380
->>>>>>> cecb60cb
     m_HAllowExceedBaseRangeMin: 1
     m_HAllowExceedBaseRangeMax: 1
     m_VAllowExceedBaseRangeMin: 1
@@ -127,24 +104,16 @@
       serializedVersion: 2
       x: 0
       y: 21
-<<<<<<< HEAD
       width: 1391
       height: 819.3334
     m_Scale: {x: 1, y: 1}
     m_Translation: {x: 695.5, y: 409.6667}
-=======
-      width: 1215
-      height: 760
-    m_Scale: {x: 1, y: 1}
-    m_Translation: {x: 607.5, y: 380}
->>>>>>> cecb60cb
     m_MarginLeft: 0
     m_MarginRight: 0
     m_MarginTop: 0
     m_MarginBottom: 0
     m_LastShownAreaInsideMargins:
       serializedVersion: 2
-<<<<<<< HEAD
       x: -695.5
       y: -409.6667
       width: 1391
@@ -152,15 +121,6 @@
     m_MinimalGUI: 1
   m_defaultScale: 1
   m_LastWindowPixelSize: {x: 2086.5, y: 1260.5}
-=======
-      x: -607.5
-      y: -380
-      width: 1215
-      height: 760
-    m_MinimalGUI: 1
-  m_defaultScale: 1
-  m_LastWindowPixelSize: {x: 1518.75, y: 976.25}
->>>>>>> cecb60cb
   m_ClearInEditMode: 1
   m_NoCameraWarning: 1
   m_LowResolutionForAspectRatios: 00000000000000000000
@@ -186,13 +146,8 @@
     serializedVersion: 2
     x: 0
     y: 0
-<<<<<<< HEAD
     width: 1392
     height: 911.3334
-=======
-    width: 1216
-    height: 1150
->>>>>>> cecb60cb
   m_MinSize: {x: 100, y: 100}
   m_MaxSize: {x: 8096, y: 16192}
   vertical: 1
@@ -215,13 +170,8 @@
     serializedVersion: 2
     x: 0
     y: 0
-<<<<<<< HEAD
     width: 1392
     height: 50
-=======
-    width: 1216
-    height: 348
->>>>>>> cecb60cb
   m_MinSize: {x: 201, y: 221}
   m_MaxSize: {x: 4001, y: 4021}
   m_ActualView: {fileID: 5}
@@ -250,17 +200,10 @@
     m_Tooltip: 
   m_Pos:
     serializedVersion: 2
-<<<<<<< HEAD
     x: 7.3333335
     y: 80
     width: 1391
     height: 29
-=======
-    x: 0
-    y: 97.6
-    width: 1215
-    height: 327
->>>>>>> cecb60cb
   m_SerializedDataModeController:
     m_DataMode: 0
     m_PreferredDataMode: 0
@@ -276,7 +219,7 @@
       collapsed: 0
       displayed: 1
       snapOffset: {x: 0, y: 24.8}
-      snapOffsetDelta: {x: 0, y: 0}
+      snapOffsetDelta: {x: 0, y: -22.8}
       snapCorner: 0
       id: Tool Settings
       index: 0
@@ -289,11 +232,7 @@
       collapsed: 0
       displayed: 1
       snapOffset: {x: -141, y: 149}
-<<<<<<< HEAD
       snapOffsetDelta: {x: 0, y: -147}
-=======
-      snapOffsetDelta: {x: 0, y: 0}
->>>>>>> cecb60cb
       snapCorner: 1
       id: unity-grid-and-snap-toolbar
       index: 1
@@ -306,7 +245,7 @@
       collapsed: 0
       displayed: 1
       snapOffset: {x: 0, y: 24.8}
-      snapOffsetDelta: {x: 0, y: 0}
+      snapOffsetDelta: {x: 0, y: -22.8}
       snapCorner: 0
       id: unity-scene-view-toolbar
       index: 0
@@ -540,11 +479,7 @@
       collapsed: 0
       displayed: 0
       snapOffset: {x: 48, y: 48}
-<<<<<<< HEAD
       snapOffsetDelta: {x: 0, y: -19.333334}
-=======
-      snapOffsetDelta: {x: 0, y: 0}
->>>>>>> cecb60cb
       snapCorner: 0
       id: Scene View/TrailRenderer
       index: 7
@@ -575,9 +510,9 @@
   m_PlayAudio: 0
   m_AudioPlay: 0
   m_Position:
-    m_Target: {x: -3603.3857, y: -1500.5884, z: -1017.0599}
+    m_Target: {x: 0, y: 0, z: 0}
     speed: 2
-    m_Value: {x: -3603.3857, y: -1500.5884, z: -1017.0599}
+    m_Value: {x: 0, y: 0, z: 0}
   m_RenderMode: 0
   m_CameraMode:
     drawMode: 2
@@ -623,13 +558,13 @@
     m_GridAxis: 1
     m_gridOpacity: 0.5
   m_Rotation:
-    m_Target: {x: -0.1922189, y: -0.7975049, z: 0.4696452, w: -0.32643643}
+    m_Target: {x: -0.08717229, y: 0.89959055, z: -0.21045254, w: -0.3726226}
     speed: 2
-    m_Value: {x: -0.1922103, y: -0.79746926, z: 0.46962422, w: -0.32642183}
+    m_Value: {x: -0.08717229, y: 0.89959055, z: -0.21045254, w: -0.3726226}
   m_Size:
-    m_Target: 918.07043
+    m_Target: 10
     speed: 2
-    m_Value: 918.07043
+    m_Value: 10
   m_Ortho:
     m_Target: 0
     speed: 2
@@ -704,19 +639,11 @@
   m_Position:
     serializedVersion: 2
     x: 0
-<<<<<<< HEAD
     y: 50
     width: 1392
     height: 861.3334
-  m_MinSize: {x: 200, y: 200}
-  m_MaxSize: {x: 4000, y: 4000}
-=======
-    y: 348
-    width: 1216
-    height: 802
   m_MinSize: {x: 201, y: 221}
   m_MaxSize: {x: 4001, y: 4021}
->>>>>>> cecb60cb
   m_ActualView: {fileID: 2}
   m_Panes:
   - {fileID: 2}
@@ -737,17 +664,10 @@
   m_Children: []
   m_Position:
     serializedVersion: 2
-<<<<<<< HEAD
     x: 1392
     y: 0
     width: 100
     height: 911.3334
-=======
-    x: 1216
-    y: 0
-    width: 263.19995
-    height: 1150
->>>>>>> cecb60cb
   m_MinSize: {x: 202, y: 221}
   m_MaxSize: {x: 4002, y: 4021}
   m_ActualView: {fileID: 9}
@@ -775,17 +695,10 @@
     m_Tooltip: 
   m_Pos:
     serializedVersion: 2
-<<<<<<< HEAD
     x: 1399.3334
     y: 80
     width: 98
     height: 890.3334
-=======
-    x: 1216
-    y: 97.6
-    width: 261.19995
-    height: 1129
->>>>>>> cecb60cb
   m_SerializedDataModeController:
     m_DataMode: 0
     m_PreferredDataMode: 0
@@ -799,7 +712,7 @@
   m_SceneHierarchy:
     m_TreeViewState:
       scrollPos: {x: 0, y: 0}
-      m_SelectedIDs: 
+      m_SelectedIDs: b05cffff
       m_LastClickedID: 0
       m_ExpandedIDs: 26fbffff
       m_RenameOverlay:
@@ -840,17 +753,10 @@
   m_Children: []
   m_Position:
     serializedVersion: 2
-<<<<<<< HEAD
     x: 1492
     y: 0
     width: 100
     height: 911.3334
-=======
-    x: 1479.2
-    y: 0
-    width: 242.40002
-    height: 1150
->>>>>>> cecb60cb
   m_MinSize: {x: 232, y: 271}
   m_MaxSize: {x: 10002, y: 10021}
   m_ActualView: {fileID: 11}
@@ -878,17 +784,10 @@
     m_Tooltip: 
   m_Pos:
     serializedVersion: 2
-<<<<<<< HEAD
     x: 1499.3334
     y: 80
     width: 98
     height: 890.3334
-=======
-    x: 1479.2001
-    y: 97.6
-    width: 240.40002
-    height: 1129
->>>>>>> cecb60cb
   m_SerializedDataModeController:
     m_DataMode: 0
     m_PreferredDataMode: 0
@@ -918,14 +817,14 @@
   m_StartGridSize: 64
   m_LastFolders: []
   m_LastFoldersGridSize: -1
-  m_LastProjectPath: "D:\\\u5927\u5B66\\\u8F6F\u4EF6\u676F\\dead-chicken"
+  m_LastProjectPath: D:\Code\RJB\8.16
   m_LockTracker:
     m_IsLocked: 0
   m_FolderTreeState:
     scrollPos: {x: 0, y: 0}
     m_SelectedIDs: b8590000
     m_LastClickedID: 22968
-    m_ExpandedIDs: ffffffff00000000e25b0000e45b0000e65b0000e85b0000ea5b0000ec5b0000ee5b0000f05b0000f25b0000f45b0000f65b0000f85b0000fa5b0000fc5b0000fe5b0000
+    m_ExpandedIDs: ffffffff000000000a5e00000c5e00000e5e0000105e0000
     m_RenameOverlay:
       m_UserAcceptedRename: 0
       m_Name: 
@@ -951,9 +850,9 @@
       m_ResourceFile: 
   m_AssetTreeState:
     scrollPos: {x: 0, y: 133}
-    m_SelectedIDs: 
+    m_SelectedIDs: b05cffff
     m_LastClickedID: 0
-    m_ExpandedIDs: ffffffff00000000e25b0000e45b0000e65b0000e85b0000ea5b0000ec5b0000ee5b0000f05b0000f25b0000f45b0000f65b0000f85b0000fa5b0000fc5b0000fe5b0000
+    m_ExpandedIDs: ffffffff000000000a5e00000c5e00000e5e0000105e0000
     m_RenameOverlay:
       m_UserAcceptedRename: 0
       m_Name: 
@@ -978,8 +877,8 @@
       m_Icon: {fileID: 0}
       m_ResourceFile: 
   m_ListAreaState:
-    m_SelectedInstanceIDs: 
-    m_LastClickedInstanceID: 0
+    m_SelectedInstanceIDs: b05cffff
+    m_LastClickedInstanceID: -41808
     m_HadKeyboardFocusLastEvent: 0
     m_ExpandedInstanceIDs: 
     m_RenameOverlay:
@@ -1024,21 +923,12 @@
   m_Children: []
   m_Position:
     serializedVersion: 2
-<<<<<<< HEAD
     x: 1592
     y: 0
     width: 100
     height: 911.3334
-  m_MinSize: {x: 275, y: 50}
-  m_MaxSize: {x: 4000, y: 4000}
-=======
-    x: 1721.6
-    y: 0
-    width: 294.40002
-    height: 1150
   m_MinSize: {x: 276, y: 71}
   m_MaxSize: {x: 4001, y: 4021}
->>>>>>> cecb60cb
   m_ActualView: {fileID: 13}
   m_Panes:
   - {fileID: 13}
@@ -1064,17 +954,10 @@
     m_Tooltip: 
   m_Pos:
     serializedVersion: 2
-<<<<<<< HEAD
-    x: 1599.3334
-    y: 80
+    x: 1593
+    y: 19
     width: 99
     height: 890.3334
-=======
-    x: 1721.6
-    y: 97.6
-    width: 293.40002
-    height: 1129
->>>>>>> cecb60cb
   m_SerializedDataModeController:
     m_DataMode: 0
     m_PreferredDataMode: 0
